--- conflicted
+++ resolved
@@ -38,13 +38,9 @@
         * Allocation of a demand point to a facility is disregarded if the maximum distance between the facility and the demand point is exceeded.
         I.e., if the demand point is not within the distance distance cutoff of the facility.
 
-<<<<<<< HEAD
         * Demand points within the distance cutoff of one candidate facility have all its weight allocated to it
 
         * Demand points within the distance cutoff of 2 or more facilities is allocated to the nearest facility
-=======
-        * Demand points within the cost cutoff of 2 or more facilities is allocated to the nearest facility
->>>>>>> 064f76d4
 
         References:
         Church, R. and C. ReVelle, "The maximal covering location problem".
@@ -54,13 +50,8 @@
         :param facilities: Numpy array of shape (n_facilities, 2).
         :param dist_matrix: Numpy array of shape (n_points, n_facilities).
             The distance matrix of points to facilities.
-<<<<<<< HEAD
-        :param cost_cutoff: distance cutoff which excludes from consideration (location, facility) pairs that are more
+        :param dist_cutoff: distance cutoff which excludes from consideration (location, facility) pairs that are more
          than a maximum distance apart.
-=======
-        :param dist_cutoff: Cost cutoff which can be used to exclude points
-            from the distance matrix which feature a greater cost.
->>>>>>> 064f76d4
         :param facilities_to_site: The amount of facilites to choose,
             must be less than n_facilities.
         :param max_gap: Value indicating the tolerance for the maximum percentage deviation
@@ -115,7 +106,7 @@
 
             * mip model <mip.model.Model> (https://docs.python-mip.com/en/latest/classes.html)
 
-            * optimized facility locations. class:`location_allocation._maximize_coverage.Result`.
+            * optimized facility locations. class:`location_allocation.common.Result`.
         """
         start = time.time()
         self.model.optimize(max_seconds=max_seconds)
