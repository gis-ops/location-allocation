--- conflicted
+++ resolved
@@ -55,13 +55,8 @@
 
         **Notes**
 
-<<<<<<< HEAD
         * Allocation of a demand point to a facility is disregarded if the maximum distance between the facility and the demand point is exceeded.
         I.e., if the demand point is not within the distance cutoff of the facility.
-=======
-        * Demand points exceeding the facilities cost cutoffs are not considered.
->>>>>>> 064f76d4
-
         * Demand points within the cost cutoff of 2 or more facilities is allocated to the nearest facility.
 
 
@@ -69,14 +64,8 @@
         :param facilities: Numpy array of shape (n_facilities, 2).
         :param dist_matrix: Numpy array of shape (n_points, n_facilities).
             The distance matrix of points to facilities.
-<<<<<<< HEAD
-        :param cost_cutoff: Excludes from consideration (location, facility) pairs that are more
-         than a maximum distance apart.
-=======
-        :param dist_cutoff: Cost cutoff which can be used to
-            exclude points from the distance matrix which
-            feature a greater cost.
->>>>>>> 064f76d4
+        :param dist_cutoff: Excludes from consideration (location, facility) pairs that are more
+            than a maximum distance apart.
         :param facilities_to_site: The amount of facilites to choose,
             must be less than n_facilities.
         :param load_distribution_weight: penalty weight that is multiplied by (maxLoad - minLoad), where maxLoad and minLoad are
@@ -233,11 +222,11 @@
         :param max_seconds: The amount of time given to the solver, defaults to 200.
         :return: Returns an instance of self consisting of
 
-            * the configuration <location_allocation.common.CONFIG>,
+            * the configuration <location_allocation.common.Config>,
 
             * mip model <mip.model.Model> (https://docs.python-mip.com/en/latest/classes.html)
 
-            * points to facility allocations <location_allocation._maximize_coverage_minimize_cost.RESULT>.
+            * points to facility allocations <location_allocation.MaximizeCoverageMinimizeCost.Result>.
         """
         start = time.time()
         self.model.optimize(max_seconds=max_seconds)
